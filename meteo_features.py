# -*- coding: utf-8 -*-
# =============================================================================
# Copyright 2024 (C) Aziz Agrebi
# Copyright (C) Les solutions géostack, Inc
#
# This file was produced as part of a research project conducted for
# The World Bank Group and is licensed under the terms of the MIT license.
#
# Originally developed by Aziz Agrebi as part of his master's project.
#
# For inquiries, contact: info@geostack.ca
# Repository: https://github.com/geo-stack/sahel
# =============================================================================

<<<<<<< HEAD
"""Création des features météorologiques."""

# Standard imports.
import os
import os.path as osp
from datetime import datetime, timedelta

# Third party imports.
import requests
from bs4 import BeautifulSoup
import pandas as pd

=======
import os
import os.path as osp
import pandas as pd
from datetime import datetime, timedelta
import ee # L'API de Google Earth Engine
ee.Initialize(project="ee-azizagrebi4")

>>>>>>> a18e2807
# Local imports.
from sahel import __datadir__
from sahel.utils import read_obs_wl


<<<<<<< HEAD
def duration(area_km2):
    """
    Constante de temps associée à différentes tailles de bassin versant.
    """
    if area_km2 < 100:
        return 30
    elif area_km2 < 500:
        return 60
    elif area_km2 < 1000:
        return 90
    elif area_km2 < 3000:
        return 120
    elif area_km2 < 5000:
        return 150
    elif area_km2 < 10000:
        return 180
    return 360
=======
# %%
>>>>>>> a18e2807


dem_countries = ["Benin", "Burkina", "Guinee", "Mali", "Niger", "Togo"]
date_methods = ["datetime", "str", "datetime", "datetime", "datetime", "int"]

dem_to_inference = {
    "Benin": "Benin",
    "Burkina": "BF",
    "Guinee": "gui",
    "Mali": "Mali",
    "Niger": "Niger",
    "Togo": "Togo",
}

training_num = 3
dem_country = dem_countries[training_num]
inference_country = dem_to_inference[dem_country]

<<<<<<< HEAD
=======
training_df = read_obs_wl(osp.join(__datadir__, 'data', f'{dem_country}.xlsx'))

# On filtre les dates supérieures à 2002 (car pas de données sur ee avant ça).
mask = ((training_df['DATE'].dt.year > 2002) &
        (training_df['DATE'].dt.year < 2025))

training_df = training_df.loc[mask, :]

print('Nbr. of WL observations :', len(training_df))
>>>>>>> a18e2807

# %%
training_df = read_obs_wl(osp.join(__datadir__, 'data', f'{dem_country}.xlsx'))

# On filtre les dates supérieures à 2002 (car pas de données sur ee avant ça).
mask = ((training_df['DATE'].dt.year > 2002) &
        (training_df['DATE'].dt.year < 2025))

training_df = training_df.loc[mask, :]

print('Nbr. of WL observations :', len(training_df))


# %% Download Monthly Precip Data

# CHIRPS (Climate Hazards Group InfraRed Precipitation with Station data)
# is a gridded rainfall dataset providing daily, pentadal, and monthly
# precipitation estimates at ~0.05° resolution, starting from 1981. It
# combines satellite imagery with in-situ station data to support climate
# and drought monitoring applications, especially in data-scarce regions.

# Here we download all monthly CHIRPS precipitation GeoTIFF files for the
# entire African continent from 1981 to today (one .tif file per month) from
# the official UCSB CHC data server.

# See https://www.chc.ucsb.edu/data/chirps.

dest_folder = osp.join(__datadir__, 'chirps')
os.makedirs(dest_folder, exist_ok=True)

base_url = (
    "https://data.chc.ucsb.edu/products/CHIRPS/v3.0/monthly/africa/tifs/"
    )

# Get the list of monthly tif files available for download.
resp = requests.get(base_url)
resp.raise_for_status()

soup = BeautifulSoup(resp.text, "html.parser")
files = [a['href'] for a in soup.find_all("a") if a['href'].endswith(".tif")]

for file in files:
    file_url = base_url + file
    local_path = osp.join(dest_folder, file)

    # Skip if already downloaded.
    if osp.exists(local_path):
        print(f"Skipping {file}, already exists.")
        continue

    try:
        resp = requests.get(file_url, stream=False, timeout=60)
        resp.raise_for_status()
        with open(local_path, "wb") as fp:
            fp.write(resp.content)
    except Exception as e:
        print(f"Could not download {file}: {e}")
    else:
        print(f"Downloaded {file} sucessfully.")


# %% Download HydroATLAS layers

# HydroATLAS is a global, sub-basin hydrology dataset providing physical,
# ecological, climatic and socio-economic attributes for river basins and
# catchments at high resolution. It offers standardized basin geometries
# (HydroBASINS) and >700 attributes (e.g. flow accumulation, land cover,
# precipitation) for multiple nested basin levels to support water resources
# management, modeling, and environmental assessment.

# Here we download all three layers of HydroATLAS (BasinATLAS, RiverATLAS,
# and LakeATLAS) in geodatabase format.

# See https://www.hydrosheds.org/products/hydrobasins.

dest_folder = osp.join(__datadir__, 'hydro_atlas')
os.makedirs(dest_folder, exist_ok=True)

urls = {'BasinATLAS': 'https://figshare.com/ndownloader/files/20082137',
        'RiverATLAS': 'https://figshare.com/ndownloader/files/20087321',
        'LakeATLAS': 'https://figshare.com/ndownloader/files/35959544'}

for key, url in urls.items():

    with requests.get(url, stream=True) as r:
        r.raise_for_status()

        # Get the filename from the response headers.
        cd = r.headers.get("Content-Disposition", "")
        filename = cd.split("filename=")[-1].strip('"')

        local_path = osp.join(dest_folder, filename)

        # Skip if already downloaded.
        if osp.exists(local_path):
            print(f"Skipping {filename}, already exists.")
            continue

        print(f"Downloading {filename}...")
        with open(local_path, "wb") as f:
            for chunk in r.iter_content(chunk_size=8192):
                f.write(chunk)
        print(f"Downloaded {file} sucessfully.")


# %%
# Hydrobassin qui permet de délimiter les bassins
# versants (niveau 12, i.e. résolution max)
#
hydrobasins = ee.FeatureCollection('WWF/HydroSHEDS/v1/Basins/hybas_12')

# Dataset pour le NDVI
modis_ndvi = ee.ImageCollection('MODIS/006/MOD13A1').select("NDVI")

SAVE_PATH = f"Meteo_features_{dem_country}_time_series.csv"


def get_time_series(lon, lat, date_str):
    if type(date_str) is str:
        try:
            date = datetime.strptime(date_str, "%Y-%m-%d")
        except Exception:
            date = datetime.strptime(date_str, "%d/%m/%Y")
    else:
        date = date_str

    start_date = date - timedelta(days=150)
    start_date_str = start_date.strftime('%Y-%m-%d')
    end_date_str = date.strftime('%Y-%m-%d')

    point = ee.Geometry.Point([lon, lat])
    bassin = hydrobasins.filterBounds(point).first()
    if bassin is None:
        return None, None

    bassin_geom = bassin.geometry()

    chirps_filtered = chirps.filterDate(start_date_str, end_date_str)

    def extract_rainfall(img):
        date = ee.Date(img.date()).format("YYYY-MM-dd")
        mean_rainfall = img.reduceRegion(
            reducer=ee.Reducer.mean(),
            geometry=bassin_geom,
            scale=5000,
            maxPixels=1e9
        ).get("precipitation")
        return ee.Feature(None, {"date": date, "precipitation": mean_rainfall})

    rainfall_series = (
        chirps_filtered.map(extract_rainfall)
        .aggregate_array("date")
        .getInfo())
    rainfall_values = (
        chirps_filtered.map(extract_rainfall)
        .aggregate_array("precipitation")
        .getInfo())

    ndvi_filtered = modis_ndvi.filterDate(start_date_str, end_date_str)

    def extract_ndvi(img):
        date = ee.Date(img.date()).format("YYYY-MM-dd")
        mean_ndvi = img.reduceRegion(
            reducer=ee.Reducer.mean(),
            geometry=bassin_geom,
            scale=500,
            maxPixels=1e9
        ).get("NDVI")
        return ee.Feature(None, {"date": date, "NDVI": mean_ndvi})

    ndvi_series = (
        ndvi_filtered.map(extract_ndvi)
        .aggregate_array("date")
        .getInfo())
    ndvi_values = (
        ndvi_filtered.map(extract_ndvi)
        .aggregate_array("NDVI")
        .getInfo())

    ndvi_values = [v * 0.0001 if v is not None else None for v in ndvi_values]

    return (list(zip(rainfall_series, rainfall_values)),
            list(zip(ndvi_series, ndvi_values)))


if osp.exists(SAVE_PATH):
    training_df = pd.read_csv(SAVE_PATH, index_col=0)
    start_index = (
        training_df[training_df["ndvi_series"] ==
                    training_df["ndvi_series"]].index[-1]
        )
    print(f"Reprise depuis l'index {start_index}")
else:
    training_df["precipitation_series"] = None
    training_df["ndvi_series"] = None
    start_index = -1

for k, i in enumerate(training_df.index):
    if i > start_index:
<<<<<<< HEAD
        lon = training_df.loc[i, "LON"]
        lat = training_df.loc[i, "LAT"]
        date_str = training_df.loc[i, "DATE"]

        print(f"Traitement de l'index {k}/{len(training_df)} : "
              f"LON={lon}, LAT={lat}, DATE={date_str}")
=======
        lon, lat, date_str = training_df.loc[i, "LON"], training_df.loc[i, "LAT"], training_df.loc[i, "DATE"]

        print(f"Traitement de l'index {k}/{len(training_df)} : LON={lon}, LAT={lat}, DATE={date_str}")
>>>>>>> a18e2807

        precipitation_series, ndvi_series = get_time_series(lon, lat, date_str)

        training_df.at[i, "precipitation_series"] = str(precipitation_series)
        training_df.at[i, "ndvi_series"] = str(ndvi_series)

        if k % 10 == 0 or k == len(training_df) - 1:
            training_df.to_csv(SAVE_PATH, index=True)
            print(f"Sauvegarde à l'index {i}")<|MERGE_RESOLUTION|>--- conflicted
+++ resolved
@@ -12,20 +12,6 @@
 # Repository: https://github.com/geo-stack/sahel
 # =============================================================================
 
-<<<<<<< HEAD
-"""Création des features météorologiques."""
-
-# Standard imports.
-import os
-import os.path as osp
-from datetime import datetime, timedelta
-
-# Third party imports.
-import requests
-from bs4 import BeautifulSoup
-import pandas as pd
-
-=======
 import os
 import os.path as osp
 import pandas as pd
@@ -33,33 +19,12 @@
 import ee # L'API de Google Earth Engine
 ee.Initialize(project="ee-azizagrebi4")
 
->>>>>>> a18e2807
 # Local imports.
 from sahel import __datadir__
 from sahel.utils import read_obs_wl
 
 
-<<<<<<< HEAD
-def duration(area_km2):
-    """
-    Constante de temps associée à différentes tailles de bassin versant.
-    """
-    if area_km2 < 100:
-        return 30
-    elif area_km2 < 500:
-        return 60
-    elif area_km2 < 1000:
-        return 90
-    elif area_km2 < 3000:
-        return 120
-    elif area_km2 < 5000:
-        return 150
-    elif area_km2 < 10000:
-        return 180
-    return 360
-=======
 # %%
->>>>>>> a18e2807
 
 
 dem_countries = ["Benin", "Burkina", "Guinee", "Mali", "Niger", "Togo"]
@@ -78,20 +43,6 @@
 dem_country = dem_countries[training_num]
 inference_country = dem_to_inference[dem_country]
 
-<<<<<<< HEAD
-=======
-training_df = read_obs_wl(osp.join(__datadir__, 'data', f'{dem_country}.xlsx'))
-
-# On filtre les dates supérieures à 2002 (car pas de données sur ee avant ça).
-mask = ((training_df['DATE'].dt.year > 2002) &
-        (training_df['DATE'].dt.year < 2025))
-
-training_df = training_df.loc[mask, :]
-
-print('Nbr. of WL observations :', len(training_df))
->>>>>>> a18e2807
-
-# %%
 training_df = read_obs_wl(osp.join(__datadir__, 'data', f'{dem_country}.xlsx'))
 
 # On filtre les dates supérieures à 2002 (car pas de données sur ee avant ça).
@@ -103,122 +54,47 @@
 print('Nbr. of WL observations :', len(training_df))
 
 
-# %% Download Monthly Precip Data
-
-# CHIRPS (Climate Hazards Group InfraRed Precipitation with Station data)
-# is a gridded rainfall dataset providing daily, pentadal, and monthly
-# precipitation estimates at ~0.05° resolution, starting from 1981. It
-# combines satellite imagery with in-situ station data to support climate
-# and drought monitoring applications, especially in data-scarce regions.
-
-# Here we download all monthly CHIRPS precipitation GeoTIFF files for the
-# entire African continent from 1981 to today (one .tif file per month) from
-# the official UCSB CHC data server.
-
-# See https://www.chc.ucsb.edu/data/chirps.
-
-dest_folder = osp.join(__datadir__, 'chirps')
-os.makedirs(dest_folder, exist_ok=True)
-
-base_url = (
-    "https://data.chc.ucsb.edu/products/CHIRPS/v3.0/monthly/africa/tifs/"
-    )
-
-# Get the list of monthly tif files available for download.
-resp = requests.get(base_url)
-resp.raise_for_status()
-
-soup = BeautifulSoup(resp.text, "html.parser")
-files = [a['href'] for a in soup.find_all("a") if a['href'].endswith(".tif")]
-
-for file in files:
-    file_url = base_url + file
-    local_path = osp.join(dest_folder, file)
-
-    # Skip if already downloaded.
-    if osp.exists(local_path):
-        print(f"Skipping {file}, already exists.")
-        continue
-
-    try:
-        resp = requests.get(file_url, stream=False, timeout=60)
-        resp.raise_for_status()
-        with open(local_path, "wb") as fp:
-            fp.write(resp.content)
-    except Exception as e:
-        print(f"Could not download {file}: {e}")
-    else:
-        print(f"Downloaded {file} sucessfully.")
+# In[ ]:
 
 
-# %% Download HydroATLAS layers
-
-# HydroATLAS is a global, sub-basin hydrology dataset providing physical,
-# ecological, climatic and socio-economic attributes for river basins and
-# catchments at high resolution. It offers standardized basin geometries
-# (HydroBASINS) and >700 attributes (e.g. flow accumulation, land cover,
-# precipitation) for multiple nested basin levels to support water resources
-# management, modeling, and environmental assessment.
-
-# Here we download all three layers of HydroATLAS (BasinATLAS, RiverATLAS,
-# and LakeATLAS) in geodatabase format.
-
-# See https://www.hydrosheds.org/products/hydrobasins.
-
-dest_folder = osp.join(__datadir__, 'hydro_atlas')
-os.makedirs(dest_folder, exist_ok=True)
-
-urls = {'BasinATLAS': 'https://figshare.com/ndownloader/files/20082137',
-        'RiverATLAS': 'https://figshare.com/ndownloader/files/20087321',
-        'LakeATLAS': 'https://figshare.com/ndownloader/files/35959544'}
-
-for key, url in urls.items():
-
-    with requests.get(url, stream=True) as r:
-        r.raise_for_status()
-
-        # Get the filename from the response headers.
-        cd = r.headers.get("Content-Disposition", "")
-        filename = cd.split("filename=")[-1].strip('"')
-
-        local_path = osp.join(dest_folder, filename)
-
-        # Skip if already downloaded.
-        if osp.exists(local_path):
-            print(f"Skipping {filename}, already exists.")
-            continue
-
-        print(f"Downloading {filename}...")
-        with open(local_path, "wb") as f:
-            for chunk in r.iter_content(chunk_size=8192):
-                f.write(chunk)
-        print(f"Downloaded {file} sucessfully.")
+def duration(area_km2): # Constante de temps associée à différentes tailles de bassin versant
+    if area_km2 < 100:
+        return 30
+    elif area_km2 < 500:
+        return 60
+    elif area_km2 < 1000:
+        return 90
+    elif area_km2 < 3000 :
+        return 120
+    elif area_km2 < 5000:
+        return 150
+    elif area_km2 < 10000:
+        return 180
+    return 360
 
 
-# %%
-# Hydrobassin qui permet de délimiter les bassins
-# versants (niveau 12, i.e. résolution max)
-#
-hydrobasins = ee.FeatureCollection('WWF/HydroSHEDS/v1/Basins/hybas_12')
+# In[ ]:
 
-# Dataset pour le NDVI
-modis_ndvi = ee.ImageCollection('MODIS/006/MOD13A1').select("NDVI")
+
+# On crée ici les features météorologiques
+
+hydrobasins = ee.FeatureCollection('WWF/HydroSHEDS/v1/Basins/hybas_12') # Hydrobassin qui permet de délimiter les bassins versants (niveau 12, i.e. résolution max)
+chirps = ee.ImageCollection("UCSB-CHG/CHIRPS/DAILY") # Dataset pour la pluviométrie
+modis_ndvi = ee.ImageCollection('MODIS/006/MOD13A1').select("NDVI") # Dataset pour le NDVI
 
 SAVE_PATH = f"Meteo_features_{dem_country}_time_series.csv"
 
-
 def get_time_series(lon, lat, date_str):
-    if type(date_str) is str:
+    if type(date_str)==str:
         try:
             date = datetime.strptime(date_str, "%Y-%m-%d")
-        except Exception:
+        except:
             date = datetime.strptime(date_str, "%d/%m/%Y")
     else:
         date = date_str
 
     start_date = date - timedelta(days=150)
-    start_date_str = start_date.strftime('%Y-%m-%d')
-    end_date_str = date.strftime('%Y-%m-%d')
+    start_date_str, end_date_str = start_date.strftime('%Y-%m-%d'), date.strftime('%Y-%m-%d')
 
     point = ee.Geometry.Point([lon, lat])
     bassin = hydrobasins.filterBounds(point).first()
@@ -239,14 +115,8 @@
         ).get("precipitation")
         return ee.Feature(None, {"date": date, "precipitation": mean_rainfall})
 
-    rainfall_series = (
-        chirps_filtered.map(extract_rainfall)
-        .aggregate_array("date")
-        .getInfo())
-    rainfall_values = (
-        chirps_filtered.map(extract_rainfall)
-        .aggregate_array("precipitation")
-        .getInfo())
+    rainfall_series = chirps_filtered.map(extract_rainfall).aggregate_array("date").getInfo()
+    rainfall_values = chirps_filtered.map(extract_rainfall).aggregate_array("precipitation").getInfo()
 
     ndvi_filtered = modis_ndvi.filterDate(start_date_str, end_date_str)
 
@@ -260,27 +130,16 @@
         ).get("NDVI")
         return ee.Feature(None, {"date": date, "NDVI": mean_ndvi})
 
-    ndvi_series = (
-        ndvi_filtered.map(extract_ndvi)
-        .aggregate_array("date")
-        .getInfo())
-    ndvi_values = (
-        ndvi_filtered.map(extract_ndvi)
-        .aggregate_array("NDVI")
-        .getInfo())
+    ndvi_series = ndvi_filtered.map(extract_ndvi).aggregate_array("date").getInfo()
+    ndvi_values = ndvi_filtered.map(extract_ndvi).aggregate_array("NDVI").getInfo()
 
     ndvi_values = [v * 0.0001 if v is not None else None for v in ndvi_values]
 
-    return (list(zip(rainfall_series, rainfall_values)),
-            list(zip(ndvi_series, ndvi_values)))
+    return list(zip(rainfall_series, rainfall_values)), list(zip(ndvi_series, ndvi_values))
 
-
-if osp.exists(SAVE_PATH):
+if os.path.exists(SAVE_PATH):
     training_df = pd.read_csv(SAVE_PATH, index_col=0)
-    start_index = (
-        training_df[training_df["ndvi_series"] ==
-                    training_df["ndvi_series"]].index[-1]
-        )
+    start_index = training_df[training_df["ndvi_series"]==training_df["ndvi_series"]].index[-1]
     print(f"Reprise depuis l'index {start_index}")
 else:
     training_df["precipitation_series"] = None
@@ -289,18 +148,9 @@
 
 for k, i in enumerate(training_df.index):
     if i > start_index:
-<<<<<<< HEAD
-        lon = training_df.loc[i, "LON"]
-        lat = training_df.loc[i, "LAT"]
-        date_str = training_df.loc[i, "DATE"]
-
-        print(f"Traitement de l'index {k}/{len(training_df)} : "
-              f"LON={lon}, LAT={lat}, DATE={date_str}")
-=======
         lon, lat, date_str = training_df.loc[i, "LON"], training_df.loc[i, "LAT"], training_df.loc[i, "DATE"]
 
         print(f"Traitement de l'index {k}/{len(training_df)} : LON={lon}, LAT={lat}, DATE={date_str}")
->>>>>>> a18e2807
 
         precipitation_series, ndvi_series = get_time_series(lon, lat, date_str)
 
@@ -309,4 +159,4 @@
 
         if k % 10 == 0 or k == len(training_df) - 1:
             training_df.to_csv(SAVE_PATH, index=True)
-            print(f"Sauvegarde à l'index {i}")+            print(f"Sauvegarde à l'index {i}")
